--- conflicted
+++ resolved
@@ -338,19 +338,7 @@
   HF_CAN_ERR_FAIL = 6,          ///< Generic failure
 };
 
-<<<<<<< HEAD
 // NOTE: CAN controller ID type is defined below in the TWAI section to avoid duplication
-=======
-/**
- * @brief MCU-specific CAN controller identifier for ESP32C6 dual TWAI support.
- * @details ESP32C6 has 2 TWAI controllers that can be used independently.
- */
-enum class hf_can_controller_id_t : uint8_t {
-  HF_CAN_CONTROLLER_0 = 0, ///< TWAI0 controller (primary)
-  HF_CAN_CONTROLLER_1 = 1, ///< TWAI1 controller (secondary, ESP32C6 only)
-  HF_CAN_CONTROLLER_MAX    ///< Maximum number of controllers
-};
->>>>>>> b72253bf
 
 /**
  * @brief MCU-specific CAN alert flags for ESP-IDF v5.5+ TWAI monitoring.
